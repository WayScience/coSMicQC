--- conflicted
+++ resolved
@@ -14,7 +14,6 @@
 DEFAULT_QC_THRESHOLD_FILE = (
     f"{pathlib.Path(__file__).parent!s}/data/qc_nuclei_thresholds_default.yml"
 )
-<<<<<<< HEAD
 
 
 def identify_outliers(
@@ -23,16 +22,6 @@
     feature_thresholds_file: Optional[str] = DEFAULT_QC_THRESHOLD_FILE,
     include_threshold_scores: bool = False,
 ) -> pd.Series:
-=======
-
-
-def find_outliers(
-    df: pd.DataFrame,
-    metadata_columns: List[str],
-    feature_thresholds: Union[Dict[str, float], str],
-    feature_thresholds_file: Optional[str] = DEFAULT_QC_THRESHOLD_FILE,
-) -> pd.DataFrame:
->>>>>>> 6f5fed82
     """
     This function uses z-scoring to format the data for detecting outlier
     nuclei or cells using specific CellProfiler features. Thresholds are
@@ -63,8 +52,7 @@
             or not for use within other functions.
     """
 
-<<<<<<< HEAD
-    outlier_df = df.copy()
+    outlier_df = df
 
     thresholds_name = (
         f"outlier_{feature_thresholds}"
@@ -72,8 +60,6 @@
         else "outlier_custom"
     )
 
-=======
->>>>>>> 6f5fed82
     if isinstance(feature_thresholds, str):
         feature_thresholds = read_thresholds_set_from_file(
             feature_thresholds=feature_thresholds,
@@ -179,7 +165,6 @@
     return outliers_df[columns_to_include]
 
 
-<<<<<<< HEAD
 def label_outliers(
     df: pd.DataFrame,
     feature_thresholds: Optional[Union[Dict[str, float], str]] = None,
@@ -249,10 +234,6 @@
 
 def read_thresholds_set_from_file(
     feature_thresholds_file: str, feature_thresholds: Optional[str] = None
-=======
-def read_thresholds_set_from_file(
-    feature_thresholds: str, feature_thresholds_file: str
->>>>>>> 6f5fed82
 ):
     """
     Reads a set of feature thresholds from a specified file.
@@ -262,18 +243,11 @@
     the thresholds set from the file.
 
     Args:
-<<<<<<< HEAD
         feature_thresholds_file (str):
             The path to the file containing feature thresholds.
         feature_thresholds (Optional str, default None):
             A string specifying the feature thresholds.
             If we have None, return all thresholds.
-=======
-        feature_thresholds (str):
-            A string specifying the feature thresholds.
-        feature_thresholds_file (str):
-            The path to the file containing feature thresholds.
->>>>>>> 6f5fed82
 
     Returns:
         dict: A dictionary containing the processed feature thresholds.
@@ -285,12 +259,9 @@
     with open(feature_thresholds_file, "r") as file:
         thresholds = yaml.safe_load(file)
 
-<<<<<<< HEAD
     if feature_thresholds is None:
         return thresholds["thresholds"]
 
-=======
->>>>>>> 6f5fed82
     if feature_thresholds not in thresholds["thresholds"]:
         raise LookupError(
             (

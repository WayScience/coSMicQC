--- conflicted
+++ resolved
@@ -54,11 +54,7 @@
     hooks:
     -   id: actionlint
 -   repo: https://github.com/astral-sh/ruff-pre-commit
-<<<<<<< HEAD
-    rev: "v0.11.10"
-=======
     rev: "v0.11.11"
->>>>>>> 4b0a8235
     hooks:
     -   id: ruff-format
     -   id: ruff
